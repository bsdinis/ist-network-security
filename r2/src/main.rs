--- conflicted
+++ resolved
@@ -98,15 +98,10 @@
     },
     /// Join commits until specified commit
     Squash { revision: String },
-<<<<<<< HEAD
-    /// Show commit logs
-    Log,
+    /// Show commit logs (from specified commit, HEAD if none provided, to the beginning of history)
+    Log { revision: Option<String> },
     /// Adds collaborators
     EditCollaborators { collaborators: Vec<String> },
-=======
-    /// Show commit logs (from specified commit, HEAD if none provided, to the beginning of history)
-    Log { revision: Option<String> },
->>>>>>> 559225f8
 }
 
 #[derive(StructOpt)]
